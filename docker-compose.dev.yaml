--- conflicted
+++ resolved
@@ -14,18 +14,5 @@
       - ./vid2gif:/app/vid2gif
     working_dir: /app
     # Override the default CMD to run from the mounted backend
-<<<<<<< HEAD
     # command: ["uvicorn", "vid2gif.backend.app:app", "--host", "0.0.0.0", "--port", "8081", "--reload", "--log-level", "debug"]
-    
-=======
-    # and enable --reload for development
-    # Add --log-level debug for more verbose Uvicorn output
-    command: ["uvicorn", "vid2gif.backend.app:app", "--host", "0.0.0.0", "--port", "8081", "--reload", "--log-level", "debug"]
-    # Ensure tmp directory exists for uploads within the container's app context
-    # Note: This tmp directory inside the container will be ephemeral
-    # You might want to mount a persistent volume for tmp if needed across restarts
-    # command: >
-    #   sh -c "mkdir -p /app/tmp && uvicorn vid2gif.backend.app:app --host 0.0.0.0 --port 8000 --reload"
-    # The above command variation ensures tmp exists if not created by app.py early enough
-    # For now, the simpler command should work as app.py creates it.
->>>>>>> b4699b71
+    